--- conflicted
+++ resolved
@@ -262,13 +262,7 @@
 
     def create_task(
         self,
-<<<<<<< HEAD
         data: TaskData,
-=======
-        project_name: str,
-        entity_id: int,
-        name: str,
->>>>>>> 26e86bd6
         step_name: str,
     ) -> Any:
         if not data.project_id:
