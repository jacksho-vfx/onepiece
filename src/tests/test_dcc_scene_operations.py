--- conflicted
+++ resolved
@@ -38,15 +38,7 @@
 
     monkeypatch.setattr(maya.pm, "saveAs", fake_save_as, raising=False)
 
-<<<<<<< HEAD
     scene_path = Path("/project/test_scene.ma")
-=======
-    scene_path = UPath(tmp_path / "maya" / "test_scene.ma")
-    parent = scene_path.parent
-
-    assert not parent.exists()
-
->>>>>>> 728ad323
     maya.save_scene(scene_path)
 
     assert captured["path"] == str(scene_path)
