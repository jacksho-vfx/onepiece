--- conflicted
+++ resolved
@@ -132,7 +132,6 @@
         return self._summary
 
 
-<<<<<<< HEAD
 def test_require_dashboard_auth_accepts_matching_token(
     monkeypatch: pytest.MonkeyPatch,
 ) -> None:
@@ -156,7 +155,8 @@
         dashboard.require_dashboard_auth(credentials)
 
     assert excinfo.value.status_code == 401
-=======
+    
+    
 @pytest.mark.anyio("asyncio")
 async def test_render_dashboard_facade_offloads_job_listing() -> None:
     class SlowService:
@@ -182,7 +182,6 @@
 
     assert marker.is_set()
     assert summary == {"jobs": 0, "by_status": {}, "by_farm": {}}
->>>>>>> 3046eb0e
 
 
 def test_shotgrid_service_discovers_projects_and_updates_registry(
