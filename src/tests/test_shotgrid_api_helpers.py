"""Tests for :mod:`libraries.shotgrid.api` helper logic."""

from __future__ import annotations

from unittest.mock import MagicMock

import pytest

from libraries.shotgrid.api import ShotGridClient
from libraries.shotgrid.models import EpisodeData, SceneData, ShotData, VersionData


@pytest.fixture()
def client() -> ShotGridClient:
    """Return an uninitialised ``ShotGridClient`` for isolated testing."""

    return ShotGridClient.__new__(ShotGridClient)


def test_get_or_create_episode_returns_existing(client: ShotGridClient) -> None:
    data = EpisodeData(code="EP01", project_id=101)
    episode = {"id": 11, "code": "EP01"}

    client.get_episode = MagicMock(return_value=episode)
    client.create_episode = MagicMock()

    result = client.get_or_create_episode(data)

    assert result == episode
    client.create_episode.assert_not_called()


def test_get_or_create_project_creates_when_missing(client: ShotGridClient) -> None:
    client.get_project = MagicMock(return_value=None)
    created = {"id": 5, "name": "New Project"}
    client.create_project = MagicMock(return_value=created)

    result = client.get_or_create_project("New Project", template=None)

    assert result == created


def test_get_or_create_episode_skips_creation_without_identifiers(
    client: ShotGridClient,
) -> None:
    data = EpisodeData(code=None, project_id=42)

    client.get_episode = MagicMock(side_effect=AssertionError("should not fetch"))
    client.create_episode = MagicMock(side_effect=AssertionError("should not create"))

    result = client.get_or_create_episode(data)

    assert result is None


def test_get_or_create_scene_creates_when_missing(client: ShotGridClient) -> None:
    data = SceneData(code="EP01_SC01", project_id=202)
    created = {"id": 22, "code": "EP01_SC01"}

    client.get_scene = MagicMock(return_value=None)
    client.create_scene = MagicMock(return_value=created)

    result = client.get_or_create_scene(data)

    assert result == created


def test_get_or_create_shot_skips_creation_without_identifiers(
    client: ShotGridClient,
) -> None:
    data = ShotData(code="", project_id=303)

    client.get_shot = MagicMock(side_effect=AssertionError("should not fetch"))
    client.create_shot = MagicMock(side_effect=AssertionError("should not create"))

    result = client.get_or_create_shot(data)

    assert result is None


<<<<<<< HEAD
def test_get_version_builds_filters_and_normalises(client: ShotGridClient) -> None:
    version = VersionData(
        code="Shot010_V001",
        project_id=55,
        extra={
            "entity": {"data": {"type": "Shot", "id": 777, "code": "Shot010"}},
        },
    )

    record = {
        "id": 123,
        "attributes": {
            "code": "Shot010_V001",
            "version_number": 1,
            "sg_status_list": "rev",
            "sg_path_to_movie": "/path/to/movie.mov",
            "description": "A test",
        },
        "relationships": {
            "entity": {"data": {"type": "Shot", "id": 777, "name": "Shot010"}},
            "project": {"data": {"type": "Project", "id": 55}},
        },
    }

    captured: dict[str, object] = {}

    def fake_get(entity: str, filters: list[dict[str, object]], fields: str) -> list[dict[str, object]]:
        captured.update({"entity": entity, "filters": filters, "fields": fields})
        return [record]

    client._get = fake_get  # type: ignore[assignment]

    result = client.get_version(version)

    assert captured["entity"] == "Version"
    assert captured["fields"] == (
        "code,version_number,sg_status_list,sg_path_to_movie,sg_uploaded_movie,description,entity,project"
    )
    assert captured["filters"] == [
        {"code": "Shot010_V001"},
        {"project.id[$eq]": 55},
        {"entity.Shot.id[$eq]": 777},
        {"entity.Shot.code[$eq]": "Shot010"},
    ]
    assert result == {
        "id": 123,
        "code": "Shot010_V001",
        "shot": "Shot010",
        "version_number": 1,
        "file_path": "/path/to/movie.mov",
        "status": "rev",
        "description": "A test",
        "project_id": 55,
    }


def test_get_version_returns_none_when_missing(client: ShotGridClient) -> None:
    version = VersionData(code="Missing", project_id=44)

    def fake_get(entity: str, filters: list[dict[str, object]], fields: str) -> list[dict[str, object]]:
        return []

    client._get = fake_get  # type: ignore[assignment]

    result = client.get_version(version)

    assert result is None


def test_get_version_requires_filters(client: ShotGridClient) -> None:
    version = VersionData()

    with pytest.raises(ValueError):
        client.get_version(version)
=======
def test_simplify_version_record_prefers_entity_name(client: ShotGridClient) -> None:
    record = {
        "attributes": {
            "code": "shot010_v001",
            "version_number": 1,
            "sg_path_to_movie": "/path/to/movie.mov",
            "sg_status_list": "rev",
        },
        "relationships": {
            "entity": {"data": {"name": "SHOT_010", "code": "SHOT_010_CODE"}}
        },
    }

    result = client._simplify_version_record(record)

    assert result == {
        "shot": "SHOT_010",
        "version_number": 1,
        "file_path": "/path/to/movie.mov",
        "status": "rev",
        "code": "shot010_v001",
    }


def test_simplify_version_record_falls_back_to_uploaded_media(
    client: ShotGridClient,
) -> None:
    record = {
        "attributes": {
            "code": "shot020_v002",
            "version_number": 2,
            "sg_path_to_movie": None,
            "sg_uploaded_movie": "/upload/movie.mov",
            "sg_status_list": None,
        },
        "relationships": {"entity": {"data": {}}},
    }

    result = client._simplify_version_record(record)

    assert result == {
        "shot": "shot020_v002",
        "version_number": 2,
        "file_path": "/upload/movie.mov",
        "status": None,
        "code": "shot020_v002",
    }
>>>>>>> 0542416f
<|MERGE_RESOLUTION|>--- conflicted
+++ resolved
@@ -78,82 +78,6 @@
     assert result is None
 
 
-<<<<<<< HEAD
-def test_get_version_builds_filters_and_normalises(client: ShotGridClient) -> None:
-    version = VersionData(
-        code="Shot010_V001",
-        project_id=55,
-        extra={
-            "entity": {"data": {"type": "Shot", "id": 777, "code": "Shot010"}},
-        },
-    )
-
-    record = {
-        "id": 123,
-        "attributes": {
-            "code": "Shot010_V001",
-            "version_number": 1,
-            "sg_status_list": "rev",
-            "sg_path_to_movie": "/path/to/movie.mov",
-            "description": "A test",
-        },
-        "relationships": {
-            "entity": {"data": {"type": "Shot", "id": 777, "name": "Shot010"}},
-            "project": {"data": {"type": "Project", "id": 55}},
-        },
-    }
-
-    captured: dict[str, object] = {}
-
-    def fake_get(entity: str, filters: list[dict[str, object]], fields: str) -> list[dict[str, object]]:
-        captured.update({"entity": entity, "filters": filters, "fields": fields})
-        return [record]
-
-    client._get = fake_get  # type: ignore[assignment]
-
-    result = client.get_version(version)
-
-    assert captured["entity"] == "Version"
-    assert captured["fields"] == (
-        "code,version_number,sg_status_list,sg_path_to_movie,sg_uploaded_movie,description,entity,project"
-    )
-    assert captured["filters"] == [
-        {"code": "Shot010_V001"},
-        {"project.id[$eq]": 55},
-        {"entity.Shot.id[$eq]": 777},
-        {"entity.Shot.code[$eq]": "Shot010"},
-    ]
-    assert result == {
-        "id": 123,
-        "code": "Shot010_V001",
-        "shot": "Shot010",
-        "version_number": 1,
-        "file_path": "/path/to/movie.mov",
-        "status": "rev",
-        "description": "A test",
-        "project_id": 55,
-    }
-
-
-def test_get_version_returns_none_when_missing(client: ShotGridClient) -> None:
-    version = VersionData(code="Missing", project_id=44)
-
-    def fake_get(entity: str, filters: list[dict[str, object]], fields: str) -> list[dict[str, object]]:
-        return []
-
-    client._get = fake_get  # type: ignore[assignment]
-
-    result = client.get_version(version)
-
-    assert result is None
-
-
-def test_get_version_requires_filters(client: ShotGridClient) -> None:
-    version = VersionData()
-
-    with pytest.raises(ValueError):
-        client.get_version(version)
-=======
 def test_simplify_version_record_prefers_entity_name(client: ShotGridClient) -> None:
     record = {
         "attributes": {
@@ -200,5 +124,4 @@
         "file_path": "/upload/movie.mov",
         "status": None,
         "code": "shot020_v002",
-    }
->>>>>>> 0542416f
+    }