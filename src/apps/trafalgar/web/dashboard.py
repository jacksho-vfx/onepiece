--- conflicted
+++ resolved
@@ -481,7 +481,6 @@
         )
         review_link = "/review/projects/example/playlists"
 
-<<<<<<< HEAD
     nav_items.extend(
         [
             '<li><a href="/errors">Reconciliation mismatches</a></li>',
@@ -495,7 +494,6 @@
     nav_html = "\n        ".join(nav_items)
     html = template.replace("{{PROJECTS_JSON}}", projects_json).replace(
         "{{NAV_ITEMS}}", nav_html
-=======
     render_base_url = os.getenv("ONEPIECE_RENDER_BASE_URL", "http://127.0.0.1:8100")
     render_links = textwrap.dedent(
         f"""
@@ -553,7 +551,6 @@
         html_template.replace("__RENDER_LINKS__", render_links)
         .replace("__REVIEW_LINKS__", review_links)
         .replace("__PLAYLIST_PREVIEW__", playlist_preview.strip())
->>>>>>> 9b51f74e
     )
     return HTMLResponse(content=html)
 
