--- conflicted
+++ resolved
@@ -144,7 +144,6 @@
                 )
                 return False
 
-<<<<<<< HEAD
 
 def _parse_keepalive_value(
     raw_value: Any,
@@ -247,7 +246,6 @@
 
     _KEEPALIVE_ENV_CACHE.clear()
     _KEEPALIVE_STATE_CACHE.clear()
-=======
     def _ensure_loop(self) -> asyncio.AbstractEventLoop:
         loop = self._loop
         if loop is None:
@@ -258,5 +256,4 @@
         lock = self._lock
         if lock is None:
             raise RuntimeError("EventBroadcaster lock is not initialized")
-        return lock
->>>>>>> 9d2512c3
+        return lock