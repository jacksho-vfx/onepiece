--- conflicted
+++ resolved
@@ -13,11 +13,7 @@
     bucket: str,
     show_code: str,
     folder: str,
-<<<<<<< HEAD
-    local_path: Path,
-=======
     local_path: str,
->>>>>>> 82d10860
     dry_run: bool = False,
     include: list[str] | None = typer.Option(None, "--include"),
     exclude: list[str] | None = typer.Option(None, "--exclude"),
