from pathlib import Path
<<<<<<< HEAD

=======
>>>>>>> 82d10860
import typer

from apps.onepiece.utils.progress import progress_tracker
from libraries.aws.s5_sync import s5_sync

app = typer.Typer(help="AWS and S3 integration commands")


@app.command("sync-to")
def sync_to(
    bucket: str,
    show_code: str,
    folder: str,
<<<<<<< HEAD
    local_path: Path,
=======
    local_path: str,
>>>>>>> 82d10860
    dry_run: bool = False,
    include: list[str] | None = typer.Option(None, "--include"),
    exclude: list[str] | None = typer.Option(None, "--exclude"),
    profile: str | None = None,
) -> None:
    """Sync local folder TO S3 using s5cmd with optional dry-run and filters."""
    include = include or []
    exclude = exclude or []

    source = str(Path(local_path))  # normalize path safely
    destination = f"s3://{bucket}/{show_code}/{folder}"

    with progress_tracker(
        "S3 Upload",
        total=1,
        task_description="Running s5cmd sync",
    ) as progress:
        events = 0

        def _on_progress(line: str) -> None:
            nonlocal events
            events += 1
            progress.update_total(events + 1)
            description = line or "Syncing files"
            progress.advance(description=description)

        # ✅ send plain strings, not Paths
        s5_sync(
            source=source,
            destination=destination,
            dry_run=dry_run,
            include=include,
            exclude=exclude,
            progress_callback=_on_progress,
            profile=profile,
        )

        if events == 0:
            progress.advance(description="Sync completed")

        progress.update_total(max(events, 1))
        progress.succeed(
            f"Synchronized {source} → {destination} (dry-run={dry_run!s})."
        )<|MERGE_RESOLUTION|>--- conflicted
+++ resolved
@@ -1,8 +1,4 @@
 from pathlib import Path
-<<<<<<< HEAD
-
-=======
->>>>>>> 82d10860
 import typer
 
 from apps.onepiece.utils.progress import progress_tracker
@@ -16,11 +12,7 @@
     bucket: str,
     show_code: str,
     folder: str,
-<<<<<<< HEAD
-    local_path: Path,
-=======
     local_path: str,
->>>>>>> 82d10860
     dry_run: bool = False,
     include: list[str] | None = typer.Option(None, "--include"),
     exclude: list[str] | None = typer.Option(None, "--exclude"),
