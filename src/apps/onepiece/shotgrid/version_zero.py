--- conflicted
+++ resolved
@@ -33,12 +33,7 @@
     """
     Create a 'version zero' MOV proxy for each shot and upload to ShotGrid.
     """
-<<<<<<< HEAD
     shot_names = validate_shots_csv(csv_file)
-=======
-    csv_path = Path(csv_file)
-    shot_names = validate_shots_csv(csv_path)
->>>>>>> 82d10860
     log.info("starting_version_zero", shots=len(shot_names), project=project_name)
 
     handler = FilepathHandler()
