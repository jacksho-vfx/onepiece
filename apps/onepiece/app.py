import typer

<<<<<<< HEAD
from .dcc.publish import publish
from .misc.greet import app as greet
from .misc.info import app as info
from .shotgrid.flow_setup import app as flow_setup
from .utils.errors import OnePieceError
=======
from onepiece.apps.onepiece.ingest import app as ingest
from onepiece.apps.onepiece.misc.greet import app as greet
from onepiece.apps.onepiece.misc.info import app as info
from onepiece.apps.onepiece.shotgrid.flow_setup import app as flow_setup
from onepiece.utils.errors import OnePieceError
>>>>>>> ac595d72

def handle_onepiece_error(exc: OnePieceError):
    typer.secho(f"ERROR: {exc}", fg=typer.colors.RED, err=True)
    raise typer.Exit(code=exc.exit_code)

app = typer.Typer(help="OnePiece pipeline command line interface")

app.add_typer(ingest, name="ingest")
app.add_typer(greet)
app.add_typer(info)
app.add_typer(flow_setup)
app.command("publish")(publish)

if hasattr(app, "exception_handler"):
    app.exception_handler(OnePieceError)(handle_onepiece_error)<|MERGE_RESOLUTION|>--- conflicted
+++ resolved
@@ -1,18 +1,11 @@
 import typer
 
-<<<<<<< HEAD
-from .dcc.publish import publish
-from .misc.greet import app as greet
-from .misc.info import app as info
-from .shotgrid.flow_setup import app as flow_setup
-from .utils.errors import OnePieceError
-=======
+from onepiece.apps.dcc.publish import app as publish
 from onepiece.apps.onepiece.ingest import app as ingest
 from onepiece.apps.onepiece.misc.greet import app as greet
 from onepiece.apps.onepiece.misc.info import app as info
 from onepiece.apps.onepiece.shotgrid.flow_setup import app as flow_setup
 from onepiece.utils.errors import OnePieceError
->>>>>>> ac595d72
 
 def handle_onepiece_error(exc: OnePieceError):
     typer.secho(f"ERROR: {exc}", fg=typer.colors.RED, err=True)
